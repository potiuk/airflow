--- conflicted
+++ resolved
@@ -17,11 +17,7 @@
 #
 ---
 name: "Build Images"
-<<<<<<< HEAD
-run-name: Build images for ${{ github.pull_request.title }}
-=======
 run-name: Build images for ${{ github.event.pull_request.title }}
->>>>>>> 5bb7caac
 on:  # yamllint disable-line rule:truthy
   pull_request_target:
 permissions:
