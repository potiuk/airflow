--- conflicted
+++ resolved
@@ -197,21 +197,12 @@
           persist-credentials: false
         if: needs.build-info.outputs.is-committer-build != 'true'
       - name: >
-<<<<<<< HEAD
-          Override "scripts/ci", "dev" and ".github/actions" with the target branch
-          so that the PR does not override them
-        shell: bash
-        run: |
-          echo
-          echo -e "\033[33m Override scripts and dev with target branch ones for non-committer builds!\033[0m"
-=======
           Replace "scripts/ci", "dev" and ".github/actions" with the target branch
           so that the those directories are not coming from the PR
         shell: bash
         run: |
           echo
           echo -e "\033[33m Replace scripts, dev, actions with target branch for non-committer builds!\033[0m"
->>>>>>> 7a2e3003
           echo
           rm -rfv "scripts/ci"
           mv -v "target-airflow/scripts/ci" "scripts"
@@ -281,21 +272,12 @@
           persist-credentials: false
         if: needs.build-info.outputs.is-committer-build != 'true'
       - name: >
-<<<<<<< HEAD
-          Override "scripts/ci", "dev" and ".github/actions" with the target branch
-          so that the PR does not override them
-        shell: bash
-        run: |
-          echo
-          echo -e "\033[33m Override scripts and dev with target branch ones for non-committer builds!\033[0m"
-=======
           Replace "scripts/ci", "dev" and ".github/actions" with the target branch
           so that the those directories are not coming from the PR
         shell: bash
         run: |
           echo
           echo -e "\033[33m Replace scripts, dev, actions with target branch for non-committer builds!\033[0m"
->>>>>>> 7a2e3003
           echo
           rm -rfv "scripts/ci"
           mv -v "target-airflow/scripts/ci" "scripts"
@@ -369,13 +351,8 @@
           persist-credentials: false
         if: needs.build-info.outputs.is-committer-build != 'true'
       - name: >
-<<<<<<< HEAD
-          Override "scripts/ci", "dev" and ".github/actions" with the target branch
-          so that the PR does not override them
-=======
           Replace "scripts/ci", "dev" and ".github/actions" with the target branch
           so that the those directories are not coming from the PR
->>>>>>> 7a2e3003
         shell: bash
         run: |
           echo
