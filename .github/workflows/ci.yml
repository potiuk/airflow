# Licensed to the Apache Software Foundation (ASF) under one
# or more contributor license agreements.  See the NOTICE file
# distributed with this work for additional information
# regarding copyright ownership.  The ASF licenses this file
# to you under the Apache License, Version 2.0 (the
# "License"); you may not use this file except in compliance
# with the License.  You may obtain a copy of the License at
#
#   http://www.apache.org/licenses/LICENSE-2.0
#
# Unless required by applicable law or agreed to in writing,
# software distributed under the License is distributed on an
# "AS IS" BASIS, WITHOUT WARRANTIES OR CONDITIONS OF ANY
# KIND, either express or implied.  See the License for the
# specific language governing permissions and limitations
# under the License.
#
---
name: Tests
on:  # yamllint disable-line rule:truthy
  schedule:
    - cron: '28 0 * * *'
  push:
    branches: ['main', 'v[0-9]+-[0-9]+-test']
  pull_request:
    branches: ['main', 'v[0-9]+-[0-9]+-test', 'v[0-9]+-[0-9]+-stable']
permissions:
  # All other permissions are set to none
  contents: read
  packages: read
env:
  ANSWER: "yes"
  DB_RESET: "true"
  VERBOSE: "true"
  GITHUB_REPOSITORY: ${{ github.repository }}
  GITHUB_USERNAME: ${{ github.actor }}
  # You can override CONSTRAINTS_GITHUB_REPOSITORY by setting secret in your repo but by default the
  # Airflow one is going to be used
  CONSTRAINTS_GITHUB_REPOSITORY: >-
    ${{ secrets.CONSTRAINTS_GITHUB_REPOSITORY != '' &&
        secrets.CONSTRAINTS_GITHUB_REPOSITORY || 'apache/airflow' }}
  # In builds from forks, this token is read-only. For scheduler/direct push it is WRITE one
  GITHUB_TOKEN: ${{ secrets.GITHUB_TOKEN }}
  ENABLE_TEST_COVERAGE: "${{ github.event_name == 'push' }}"
  IMAGE_TAG: "${{ github.event.pull_request.head.sha || github.sha }}"
  USE_SUDO: "true"
  INCLUDE_SUCCESS_OUTPUTS: "true"

concurrency:
  group: ci-${{ github.event.pull_request.number || github.ref }}
  cancel-in-progress: true

jobs:

  build-info:
    name: "Build info"
    # The runs-on cannot refer to env. or secrets. context, so we have no
    # option but to specify a hard-coded list here. This is "safe", as the list
    # is checked again by the runner using it's own list, so a PR author cannot
    # change this and get access to our self-hosted runners
    #
    # This list is kept up-to-date from the list of authors found in the
    # 'airflow-ci-infra' by the 'sync_authors' Github workflow. It uses a regexp
    # to find the list of authors and replace them, so any changes to the
    # formatting of the contains(fromJSON()) structure below will need to be
    # reflected in that workflow too.
    runs-on: >-
      ${{ (
        (
          github.event_name == 'push' ||
          github.event_name == 'schedule' ||
          contains(fromJSON('[
            "BasPH",
            "Fokko",
            "KevinYang21",
            "XD-DENG",
            "aijamalnk",
            "alexvanboxel",
            "aoen",
            "artwr",
            "ashb",
            "bbovenzi",
            "bolkedebruin",
            "criccomini",
            "dimberman",
            "dstandish",
            "eladkal",
            "ephraimbuddy",
            "feluelle",
            "feng-tao",
            "houqp",
            "jedcunningham",
            "jgao54",
            "jghoman",
            "jhtimmins",
            "jmcarp",
            "josh-fell",
            "kaxil",
            "leahecole",
            "malthe",
            "mik-laj",
            "milton0825",
            "mistercrunch",
            "msumit",
            "pierrejeambrun",
            "pingzh",
            "potiuk",
            "r39132",
            "ryanahamilton",
            "ryw",
            "saguziel",
            "sekikn",
            "turbaszek",
            "uranusjr",
            "vikramkoka",
            "xinbinhuang",
            "yuqian90",
            "zhongjiajie"
          ]'), github.event.pull_request.user.login)
        ) && github.repository == 'apache/airflow'
      ) && 'self-hosted' || 'ubuntu-20.04' }}
    env:
      GITHUB_CONTEXT: ${{ toJson(github) }}
    outputs:
      cache-directive: ${{ steps.selective-checks.outputs.cache-directive }}
      upgrade-to-newer-dependencies: ${{ steps.selective-checks.outputs.upgrade-to-newer-dependencies }}
      python-versions: ${{ steps.selective-checks.outputs.python-versions }}
      python-versions-list-as-string: ${{ steps.selective-checks.outputs.python-versions-list-as-string }}
      all-python-versions-list-as-string: >-
        ${{ steps.selective-checks.outputs.all-python-versions-list-as-string }}
      default-python-version: ${{ steps.selective-checks.outputs.default-python-version }}
      kubernetes-versions-list-as-string: >-
        ${{ steps.selective-checks.outputs.kubernetes-versions-list-as-string }}
      kubernetes-combos: ${{ steps.selective-checks.outputs.kubernetes-combos }}
      default-kubernetes-version: ${{ steps.selective-checks.outputs.default-kubernetes-version }}
      postgres-versions: ${{ steps.selective-checks.outputs.postgres-versions }}
      default-postgres-version: ${{ steps.selective-checks.outputs.default-postgres-version }}
      mysql-versions: ${{ steps.selective-checks.outputs.mysql-versions }}
      mssql-versions: ${{ steps.selective-checks.outputs.mssql-versions }}
      default-mysql-version: ${{ steps.selective-checks.outputs.default-mysql-version }}
      default-helm-version: ${{ steps.selective-checks.outputs.default-helm-version }}
      default-kind-version: ${{ steps.selective-checks.outputs.default-kind-version }}
      full-tests-needed: ${{ steps.selective-checks.outputs.full-tests-needed }}
      test-types: ${{ steps.selective-checks.outputs.test-types }}
      postgres-exclude: ${{ steps.selective-checks.outputs.postgres-exclude }}
      mysql-exclude: ${{ steps.selective-checks.outputs.mysql-exclude }}
      mssql-exclude: ${{ steps.selective-checks.outputs.mssql-exclude }}
      sqlite-exclude: ${{ steps.selective-checks.outputs.sqlite-exclude }}
      run-tests: ${{ steps.selective-checks.outputs.run-tests }}
      run-www-tests: ${{ steps.selective-checks.outputs.run-www-tests }}
      run-kubernetes-tests: ${{ steps.selective-checks.outputs.run-kubernetes-tests }}
      basic-checks-only: ${{ steps.selective-checks.outputs.basic-checks-only }}
      image-build: ${{ steps.selective-checks.outputs.image-build }}
      docs-build: ${{ steps.selective-checks.outputs.docs-build }}
      needs-helm-tests: ${{ steps.selective-checks.outputs.needs-helm-tests }}
      needs-api-tests: ${{ steps.selective-checks.outputs.needs-api-tests }}
      needs-api-codegen: ${{ steps.selective-checks.outputs.needs-api-codegen }}
      default-branch: ${{ steps.selective-checks.outputs.default-branch }}
      default-constraints-branch: ${{ steps.selective-checks.outputs.default-constraints-branch }}
      docs-filter: ${{ steps.selective-checks.outputs.docs-filter }}
      skip-pre-commits: ${{ steps.selective-checks.outputs.skip-pre-commits }}
      debug-resources: ${{ steps.selective-checks.outputs.debug-resources }}
      source-head-repo: ${{ steps.source-run-info.outputs.source-head-repo }}
      pull-request-labels: ${{ steps.source-run-info.outputs.pr-labels }}
      in-workflow-build: ${{ steps.source-run-info.outputs.in-workflow-build }}
      build-job-description: ${{ steps.source-run-info.outputs.build-job-description }}
      runs-on: ${{ steps.source-run-info.outputs.runs-on }}
      canary-run: ${{ steps.source-run-info.outputs.canary-run }}
      run-coverage: ${{ steps.source-run-info.outputs.run-coverage }}
    steps:
      - name: Cleanup repo
        run: docker run -v "${GITHUB_WORKSPACE}:/workspace" -u 0:0 bash -c "rm -rf /workspace/*"
      - name: "Checkout ${{ github.ref }} ( ${{ github.sha }} )"
        uses: actions/checkout@v3
        with:
          persist-credentials: false
          submodules: recursive
      - name: Fetch incoming commit ${{ github.sha }} with its parent
        uses: actions/checkout@v3
        with:
          ref: ${{ github.sha }}
          fetch-depth: 2
          persist-credentials: false
      - name: "Install Breeze"
        uses: ./.github/actions/breeze
      - name: "Retrieve defaults from branch_defaults.py"
        id: defaults
        # We could retrieve it differently here - by just importing the variables and
        # printing them from python code, however we want to have the same code as used in
        # the build-images.yml (there we cannot import python code coming from the PR - we need to
        # treat the python code as text and extract the variables from there.
        run: |
          python - <<EOF >> ${GITHUB_ENV}
          from pathlib import Path
          import re
          import sys

          DEFAULTS_CONTENT = Path('dev/breeze/src/airflow_breeze/branch_defaults.py').read_text()
          BRANCH_PATTERN = r'^AIRFLOW_BRANCH = "(.*)"$'
          CONSTRAINTS_BRANCH_PATTERN = r'^DEFAULT_AIRFLOW_CONSTRAINTS_BRANCH = "(.*)"$'

          branch = re.search(BRANCH_PATTERN, DEFAULTS_CONTENT, re.MULTILINE).group(1)
          constraints_branch = re.search(CONSTRAINTS_BRANCH_PATTERN, DEFAULTS_CONTENT, re.MULTILINE).group(1)

          output = f"""
          DEFAULT_BRANCH={branch}
          DEFAULT_CONSTRAINTS_BRANCH={constraints_branch}
          """.strip()

          print(output)
          # Stdout is redirected to GITHUB_ENV but we also print it to stderr to see it in ci log
          print(output, file=sys.stderr)
          EOF
      - name: "Get information about the Workflow"
        id: source-run-info
        run: breeze ci get-workflow-info 2>> ${GITHUB_OUTPUT}
      - name: Selective checks
        id: selective-checks
        env:
          PR_LABELS: "${{ steps.source-run-info.outputs.pr-labels }}"
          COMMIT_REF: "${{ github.sha }}"
        run: breeze ci selective-check 2>> ${GITHUB_OUTPUT}
      - name: env
        run: printenv
        env:
          PR_LABELS: ${{ steps.source-run-info.outputs.pr-labels }}
          GITHUB_CONTEXT: ${{ toJson(github) }}

  # Push early BuildX cache to GitHub Registry in Apache repository, This cache does not wait for all the
  # tests to complete - it is run very early in the build process for "main" merges in order to refresh
  # cache using the current constraints. This will speed up cache refresh in cases when setup.py
  # changes or in case of Dockerfile changes. Failure in this step is not a problem (at most it will
  # delay cache refresh. It does not attempt to upgrade to newer dependencies.
  # We only push CI cache as PROD cache usually does not gain as much from fresh cache because
  # it uses prepared airflow and provider packages that invalidate the cache anyway most of the time
  push-early-buildx-cache-to-github-registry:
    permissions:
      packages: write
    timeout-minutes: 50
    name: "Push Early Image Cache"
    runs-on: "${{needs.build-info.outputs.runs-on}}"
    needs:
      - build-info
    strategy:
      fail-fast: false
      matrix:
        platform: ["linux/amd64", "linux/arm64"]
    env:
      RUNS_ON: "${{needs.build-info.outputs.runs-on}}"
      UPGRADE_TO_NEWER_DEPENDENCIES: false
    continue-on-error: true
    steps:
      - name: Cleanup repo
        run: docker run -v "${GITHUB_WORKSPACE}:/workspace" -u 0:0 bash -c "rm -rf /workspace/*"
        if: needs.build-info.outputs.canary-run == 'true'
      - name: "Checkout ${{ github.ref }} ( ${{ github.sha }} )"
        uses: actions/checkout@v3
        with:
          persist-credentials: false
        if: needs.build-info.outputs.canary-run == 'true'
      - name: "Install Breeze"
        uses: ./.github/actions/breeze
        if: needs.build-info.outputs.canary-run == 'true'
      - name: "Start ARM instance"
        run: ./scripts/ci/images/ci_start_arm_instance_and_connect_to_docker.sh
        if: matrix.platform == 'linux/arm64' && needs.build-info.outputs.canary-run == 'true'
      - name: "Push CI cache ${{ matrix.platform }}"
        run: >
          breeze ci-image build
          --builder airflow_cache
          --prepare-buildx-cache
          --run-in-parallel
          --force-build
          --platform ${{ matrix.platform }}
        env:
          DEBUG_RESOURCES: ${{needs.build-info.outputs.debug-resources}}
        if: needs.build-info.outputs.canary-run == 'true'
      - name: "Push CI latest image ${{ matrix.platform }}"
        run: >
          breeze ci-image build
          --tag-as-latest --push --run-in-parallel --platform ${{ matrix.platform }}
        env:
          DEBUG_RESOURCES: ${{needs.build-info.outputs.debug-resources}}
        # We only push "amd" image as it is really only needed for any kind of automated builds in CI
        # and currently there is not an easy way to make multi-platform image from two separate builds
        if: matrix.platform == 'linux/amd64' && needs.build-info.outputs.canary-run == 'true'

      - name: "Stop ARM instance"
        run: ./scripts/ci/images/ci_stop_arm_instance.sh
        if: always() && matrix.platform == 'linux/arm64' && needs.build-info.outputs.canary-run == 'true'
      - name: "Clean docker cache for ${{ matrix.platform }}"
        run: docker system prune --all --force
        if: matrix.platform == 'linux/amd64' && needs.build-info.outputs.canary-run == 'true'
      - name: "Fix ownership"
        run: breeze ci fix-ownership
        if: always() && needs.build-info.outputs.canary-run == 'true'

  # Check that after earlier cache push, breeze command will build quickly
  chcek-that-image-builds-quicklly:
    timeout-minutes: 5
    name: "Check that image builds quickly"
    runs-on: "${{needs.build-info.outputs.runs-on}}"
    needs:
      - build-info
      - push-early-buildx-cache-to-github-registry
    env:
      RUNS_ON: "${{needs.build-info.outputs.runs-on}}"
      UPGRADE_TO_NEWER_DEPENDENCIES: false
      PLATFORM: "linux/amd64"
    steps:
      - name: Cleanup repo
        run: docker run -v "${GITHUB_WORKSPACE}:/workspace" -u 0:0 bash -c "rm -rf /workspace/*"
        if: needs.build-info.outputs.canary-run == 'true'
      - name: "Checkout ${{ github.ref }} ( ${{ github.sha }} )"
        uses: actions/checkout@v3
        with:
          persist-credentials: false
        if: needs.build-info.outputs.canary-run == 'true'
      - name: "Install Breeze"
        uses: ./.github/actions/breeze
        if: needs.build-info.outputs.canary-run == 'true'
      - name: "Check that image builds quickly"
        run: breeze shell --max-time 120
        if: needs.build-info.outputs.canary-run == 'true'
      - name: "Fix ownership"
        run: breeze ci fix-ownership
        if: always() && needs.build-info.outputs.canary-run == 'true'

  build-ci-images:
    permissions:
      packages: write
    timeout-minutes: 80
    name: >-
      ${{needs.build-info.outputs.build-job-description}} CI images
      ${{ needs.build-info.outputs.all-python-versions-list-as-string }}
    runs-on: "${{needs.build-info.outputs.runs-on}}"
    needs: [build-info]
    env:
      DEFAULT_BRANCH: ${{ needs.build-info.outputs.default-branch }}
      DEFAULT_CONSTRAINTS_BRANCH: ${{ needs.build-info.outputs.default-constraints-branch }}
      RUNS_ON: "${{needs.build-info.outputs.runs-on}}"
    steps:
      - name: Cleanup repo
        run: docker run -v "${GITHUB_WORKSPACE}:/workspace" -u 0:0 bash -c "rm -rf /workspace/*"
        if: needs.build-info.outputs.in-workflow-build == 'true'
      - uses: actions/checkout@v3
        with:
          ref: ${{ needs.build-info.outputs.targetCommitSha }}
          persist-credentials: false
          submodules: recursive
        if: needs.build-info.outputs.in-workflow-build == 'true'
      - name: "Install Breeze"
        uses: ./.github/actions/breeze
        if: needs.build-info.outputs.in-workflow-build == 'true'
      - name: "Regenerate dependencies in case they was modified manually so that we can build an image"
        run: |
          pip install rich>=12.4.4 pyyaml
          python scripts/ci/pre_commit/pre_commit_update_providers_dependencies.py
        if: >
          needs.build-info.outputs.in-workflow-build == 'true' &&
          needs.build-info.outputs.default-branch == 'main'
      - name: >
          Build & Push CI images ${{ env.IMAGE_TAG }}
          ${{ needs.build-info.outputs.all-python-versions-list-as-string }}
        run: breeze ci-image build --push --tag-as-latest --run-in-parallel --upgrade-on-failure
        env:
          UPGRADE_TO_NEWER_DEPENDENCIES: ${{ needs.build-info.outputs.upgrade-to-newer-dependencies }}
          DOCKER_CACHE: ${{ needs.build-info.outputs.cache-directive }}
          PYTHON_VERSIONS: ${{ needs.build-info.outputs.all-python-versions-list-as-string }}
          DEBUG_RESOURCES: ${{needs.build-info.outputs.debug-resources}}
        if: needs.build-info.outputs.in-workflow-build == 'true'
      - name: "Show dependencies to be upgraded"
        run: >
          breeze release-management generate-constraints --run-in-parallel
          --airflow-constraints-mode constraints-source-providers
        env:
          PYTHON_VERSIONS: ${{ needs.build-info.outputs.python-versions-list-as-string }}
        if: >
          needs.build-info.outputs.upgrade-to-newer-dependencies != 'false' &&
          needs.build-info.outputs.in-workflow-build == 'true'
      - name: "Candidates for pip resolver backtrack triggers"
        if: failure() || cancelled()
        run: >
          breeze ci find-newer-dependencies --max-age 1
          --python "${{ needs.build-info.outputs.default-python-version }}"
      - name: "Fix ownership"
        run: breeze ci fix-ownership
        if: always() && needs.build-info.outputs.in-workflow-build == 'true'

  build-prod-images:
    permissions:
      packages: write
    timeout-minutes: 80
    name: >
      ${{needs.build-info.outputs.build-job-description}} PROD images
      ${{ needs.build-info.outputs.all-python-versions-list-as-string }}
    runs-on: "${{needs.build-info.outputs.runs-on}}"
    needs: [build-info, build-ci-images]
    env:
      DEFAULT_BRANCH: ${{ needs.build-info.outputs.default-branch }}
      DEFAULT_CONSTRAINTS_BRANCH: ${{ needs.build-info.outputs.default-constraints-branch }}
      RUNS_ON: "${{needs.build-info.outputs.runs-on}}"
      BACKEND: sqlite
      DOCKER_CACHE: ${{ needs.build-info.outputs.cache-directive }}
      VERSION_SUFFIX_FOR_PYPI: "dev0"
      DEBUG_RESOURCES: ${{needs.build-info.outputs.debug-resources}}
    steps:
      - name: Cleanup repo
        run: docker run -v "${GITHUB_WORKSPACE}:/workspace" -u 0:0 bash -c "rm -rf /workspace/*"
        if: needs.build-info.outputs.in-workflow-build == 'true'
      - uses: actions/checkout@v3
        with:
          ref: ${{ needs.build-info.outputs.targetCommitSha }}
          persist-credentials: false
          submodules: recursive
        if: needs.build-info.outputs.in-workflow-build == 'true'
      - name: "Install Breeze"
        uses: ./.github/actions/breeze
        if: needs.build-info.outputs.in-workflow-build == 'true'
      - name: "Regenerate dependencies in case they was modified manually so that we can build an image"
        run: |
          pip install rich>=12.4.4 pyyaml
          python scripts/ci/pre_commit/pre_commit_update_providers_dependencies.py
        if: >
          needs.build-info.outputs.in-workflow-build == 'true' &&
          needs.build-info.outputs.default-branch == 'main'
      - name: >
          Pull CI image for PROD build:
<<<<<<< HEAD
          ${{ needs.build-info.outputs.default-python-version }}:${{ env.IMAGE_TAG }}"
        run: breeze ci-image pull --tag-as-latest
        env:
          # Always use default Python version of CI image for preparing packages
          PYTHON_MAJOR_MINOR_VERSION: ${{ needs.build-info.outputs.default-python-version }}
=======
          "${{needs.build-info.outputs.default-python-version}}":${{ env.IMAGE_TAG }}"
        run: breeze ci-image pull --tag-as-latest
        env:
          # Always use default Python version of CI image for preparing packages
          PYTHON_MAJOR_MINOR_VERSION: "${{needs.build-info.outputs.default-python-version}}"
>>>>>>> d9cd89e8
        if: needs.build-info.outputs.in-workflow-build == 'true'
      - name: "Cleanup dist and context file"
        run: rm -fv ./dist/* ./docker-context-files/*
        if: needs.build-info.outputs.in-workflow-build == 'true'
      - name: "Prepare providers packages"
        run: >
          breeze release-management prepare-provider-packages
          --package-list-file ./scripts/ci/installed_providers.txt
          --package-format wheel --version-suffix-for-pypi dev0
        if: >
          needs.build-info.outputs.in-workflow-build == 'true' &&
          needs.build-info.outputs.default-branch == 'main'
      - name: "Prepare airflow package"
        run: >
          breeze release-management prepare-airflow-package
          --package-format wheel --version-suffix-for-pypi dev0
        if: needs.build-info.outputs.in-workflow-build == 'true'
      - name: "Move dist packages to docker-context files"
        run: mv -v ./dist/*.whl ./docker-context-files
        if: needs.build-info.outputs.in-workflow-build == 'true'
      - name: >
          Build & Push PROD images ${{ env.IMAGE_TAG }}
          ${{ needs.build-info.outputs.all-python-versions-list-as-string }}
        run: >
          breeze prod-image build --tag-as-latest --run-in-parallel --push
          --install-packages-from-context --upgrade-on-failure
        env:
          UPGRADE_TO_NEWER_DEPENDENCIES: ${{ needs.build-info.outputs.upgrade-to-newer-dependencies }}
          DOCKER_CACHE: ${{ needs.build-info.outputs.cache-directive }}
          PYTHON_VERSIONS: ${{ needs.build-info.outputs.all-python-versions-list-as-string }}
        if: needs.build-info.outputs.in-workflow-build == 'true'
      - name: "Fix ownership"
        run: breeze ci fix-ownership
        if: always() && needs.build-info.outputs.in-workflow-build == 'true'

  run-new-breeze-tests:
    timeout-minutes: 10
    name: Breeze unit tests
    runs-on: "${{needs.build-info.outputs.runs-on}}"
    needs: [build-info]
    steps:
      - name: Cleanup repo
        run: docker run -v "${GITHUB_WORKSPACE}:/workspace" -u 0:0 bash -c "rm -rf /workspace/*"
      - uses: actions/checkout@v3
        with:
          persist-credentials: false
      - uses: actions/setup-python@v4
        with:
          python-version: "${{needs.build-info.outputs.default-python-version}}"
          cache: 'pip'
          cache-dependency-path: ./dev/breeze/setup*
      - run: python -m pip install --editable ./dev/breeze/
      - run: python -m pytest ./dev/breeze/ -n auto --color=yes
      - run: breeze setup version

  tests-www:
    timeout-minutes: 10
    name: React WWW tests
    runs-on: "${{needs.build-info.outputs.runs-on}}"
    needs: [build-info]
    if: needs.build-info.outputs.run-www-tests == 'true'
    steps:
      - name: Cleanup repo
        run: docker run -v "${GITHUB_WORKSPACE}:/workspace" -u 0:0 bash -c "rm -rf /workspace/*"
      - name: "Checkout ${{ github.ref }} ( ${{ github.sha }} )"
        uses: actions/checkout@v3
        with:
          persist-credentials: false
      - name: "Setup node"
        uses: actions/setup-node@v3
        with:
          node-version: 14
      - name: "Cache eslint"
        uses: actions/cache@v3
        with:
          path: 'airflow/www/node_modules'
          key: ${{ runner.os }}-www-node-modules-${{ hashFiles('airflow/www/**/yarn.lock') }}
      - run: yarn --cwd airflow/www/ install --frozen-lockfile --non-interactive
      - run: yarn --cwd airflow/www/ run test
        env:
          FORCE_COLOR: 2


  test-openapi-client-generation:
    timeout-minutes: 10
    name: "Test OpenAPI client generation"
    runs-on: "${{needs.build-info.outputs.runs-on}}"
    needs: [build-info]
    if: needs.build-info.outputs.needs-api-codegen == 'true'
    steps:
      - name: Cleanup repo
        run: docker run -v "${GITHUB_WORKSPACE}:/workspace" -u 0:0 bash -c "rm -rf /workspace/*"
      - name: "Checkout ${{ github.ref }} ( ${{ github.sha }} )"
        uses: actions/checkout@v3
        with:
          fetch-depth: 2
          persist-credentials: false
      - name: "Generate client codegen diff"
        run: ./scripts/ci/openapi/client_codegen_diff.sh

  test-examples-of-prod-image-building:
    timeout-minutes: 60
    name: "Test examples of production image building"
    runs-on: "${{needs.build-info.outputs.runs-on}}"
    needs: [build-info]
    if: needs.build-info.outputs.image-build == 'true'
    steps:
      - name: Cleanup repo
        run: docker run -v "${GITHUB_WORKSPACE}:/workspace" -u 0:0 bash -c "rm -rf /workspace/*"
      - name: "Checkout ${{ github.ref }} ( ${{ github.sha }} )"
        uses: actions/checkout@v3
        with:
          fetch-depth: 2
          persist-credentials: false
      - name: "Setup python"
        uses: actions/setup-python@v4
        with:
          python-version: "${{needs.build-info.outputs.default-python-version}}"
          cache: 'pip'
          cache-dependency-path: ./dev/requirements.txt
      - name: "Test examples of PROD image building"
        run: >
          python -m pip install -r ./docker_tests/requirements.txt &&
          python -m pytest docker_tests/test_examples_of_prod_image_building.py -n auto --color=yes

  test-git-clone-on-windows:
    timeout-minutes: 5
    name: "Test git clone on Windows"
    runs-on: windows-latest
    needs: [build-info]
    steps:
      - name: "Checkout ${{ github.ref }} ( ${{ github.sha }} )"
        uses: actions/checkout@v3
        with:
          fetch-depth: 2
          persist-credentials: false
    if: needs.build-info.outputs.runs-on != 'self-hosted'

  wait-for-ci-images:
    timeout-minutes: 120
    name: "Wait for CI images"
    runs-on: "${{needs.build-info.outputs.runs-on}}"
    needs: [build-info, build-ci-images]
    if: needs.build-info.outputs.image-build == 'true'
    env:
      RUNS_ON: "${{needs.build-info.outputs.runs-on}}"
      BACKEND: sqlite
    steps:
      - name: Cleanup repo
        run: docker run -v "${GITHUB_WORKSPACE}:/workspace" -u 0:0 bash -c "rm -rf /workspace/*"
      - name: "Checkout ${{ github.ref }} ( ${{ github.sha }} )"
        uses: actions/checkout@v3
        with:
          persist-credentials: false
      - name: "Install Breeze"
        uses: ./.github/actions/breeze
      - name: Wait for CI images ${{ env.PYTHON_VERSIONS }}:${{ env.IMAGE_TAG }}
        id: wait-for-images
        run: breeze ci-image pull --run-in-parallel --verify --wait-for-image --tag-as-latest
        env:
          PYTHON_VERSIONS: ${{ needs.build-info.outputs.python-versions-list-as-string }}
          DEBUG_RESOURCES: ${{needs.build-info.outputs.debug-resources}}
      - name: "Fix ownership"
        run: breeze ci fix-ownership
        if: always()

  static-checks:
    timeout-minutes: 30
    name: "Static checks"
    runs-on: "${{needs.build-info.outputs.runs-on}}"
    needs: [build-info, wait-for-ci-images]
    env:
      RUNS_ON: "${{needs.build-info.outputs.runs-on}}"
<<<<<<< HEAD
      PYTHON_MAJOR_MINOR_VERSION: ${{ needs.build-info.outputs.default-python-version }}
=======
      PYTHON_MAJOR_MINOR_VERSION: "${{needs.build-info.outputs.default-python-version}}"
>>>>>>> d9cd89e8
    if: needs.build-info.outputs.basic-checks-only == 'false'
    steps:
      - name: Cleanup repo
        run: docker run -v "${GITHUB_WORKSPACE}:/workspace" -u 0:0 bash -c "rm -rf /workspace/*"
      - name: "Checkout ${{ github.ref }} ( ${{ github.sha }} )"
        uses: actions/checkout@v3
        with:
          persist-credentials: false
<<<<<<< HEAD
      - name: "Install Breeze"
        uses: ./.github/actions/breeze
      - name: Pull CI image ${{ env.PYTHON_MAJOR_MINOR_VERSION }}:${{ env.IMAGE_TAG }}
        run: breeze ci-image pull --tag-as-latest
=======
      - name: "Prepare breeze & image: ${{needs.build-info.outputs.default-python-version}}"
        uses: ./.github/actions/prepare_breeze_and_image
>>>>>>> d9cd89e8
      - name: "Static checks"
        run: breeze static-checks --all-files --show-diff-on-failure --color always
        env:
          VERBOSE: "false"
          SKIP: ${{ needs.build-info.outputs.skip-pre-commits }}
          COLUMNS: "250"
          SKIP_GROUP_OUTPUT: "true"
      - name: "Fix ownership"
        run: breeze ci fix-ownership
        if: always()

  # Those checks are run if no image needs to be built for checks. This is for simple changes that
  # Do not touch any of the python code or any of the important files that might require building
  # The CI Docker image and they can be run entirely using the pre-commit virtual environments on host
  static-checks-basic-checks-only:
    timeout-minutes: 30
    name: "Static checks: basic checks only"
    runs-on: "${{needs.build-info.outputs.runs-on}}"
    needs: [build-info]
    env:
      RUNS_ON: "${{needs.build-info.outputs.runs-on}}"
    if: needs.build-info.outputs.basic-checks-only == 'true'
    steps:
      - name: Cleanup repo
        run: docker run -v "${GITHUB_WORKSPACE}:/workspace" -u 0:0 bash -c "rm -rf /workspace/*"
      - name: "Setup python"
        uses: actions/setup-python@v4
        with:
          python-version: "${{needs.build-info.outputs.default-python-version}}"
          cache: 'pip'
          cache-dependency-path: ./dev/breeze/setup*
      - name: "Install Breeze"
        uses: ./.github/actions/breeze
      - name: Cache pre-commit envs
        uses: actions/cache@v3
        with:
          path: ~/.cache/pre-commit
          key: "pre-commit-basic-${{steps.host-python-version.outputs.host-python-version}}-\
${{ hashFiles('.pre-commit-config.yaml') }}"
          restore-keys: pre-commit-basic-${{steps.host-python-version.outputs.host-python-version}}
      - name: Fetch incoming commit ${{ github.sha }} with its parent
        uses: actions/checkout@v3
        with:
          ref: ${{ github.sha }}
          fetch-depth: 2
          persist-credentials: false
      - name: "Static checks: basic checks only"
        run: >
          breeze static-checks --all-files --show-diff-on-failure --color always
          --commit-ref "${{ github.sha }}"
        env:
          VERBOSE: "false"
          SKIP_IMAGE_PRE_COMMITS: "true"
          SKIP: ${{ needs.build-info.outputs.skip-pre-commits }}
          COLUMNS: "250"
      - name: "Fix ownership"
        run: breeze ci fix-ownership
        if: always()

  docs:
    timeout-minutes: 45
    name: "Build docs"
    runs-on: "${{needs.build-info.outputs.runs-on}}"
    needs: [build-info, wait-for-ci-images]
    if: needs.build-info.outputs.docs-build == 'true'
    env:
      RUNS_ON: "${{needs.build-info.outputs.runs-on}}"
<<<<<<< HEAD
      PYTHON_MAJOR_MINOR_VERSION: ${{ needs.build-info.outputs.default-python-version }}
=======
      PYTHON_MAJOR_MINOR_VERSION: "${{needs.build-info.outputs.default-python-version}}"
>>>>>>> d9cd89e8
    steps:
      - name: Cleanup repo
        run: docker run -v "${GITHUB_WORKSPACE}:/workspace" -u 0:0 bash -c "rm -rf /workspace/*"
      - name: "Checkout ${{ github.ref }} ( ${{ github.sha }} )"
        uses: actions/checkout@v3
        with:
          persist-credentials: false
          submodules: recursive
<<<<<<< HEAD
      - name: "Install Breeze"
        uses: ./.github/actions/breeze
      - name: Pull CI image ${{ env.PYTHON_MAJOR_MINOR_VERSION }}:${{ env.IMAGE_TAG }}
        run: breeze ci-image pull --tag-as-latest
=======
      - name: "Prepare breeze & image: ${{needs.build-info.outputs.default-python-version}}"
        uses: ./.github/actions/prepare_breeze_and_image
>>>>>>> d9cd89e8
      - uses: actions/cache@v3
        id: cache-doc-inventories
        with:
          path: ./docs/_inventory_cache/
          key: docs-inventory-${{ hashFiles('setup.py','setup.cfg','pyproject.toml;') }}
          restore-keys: |
            docs-inventory-${{ hashFiles('setup.py','setup.cfg','pyproject.toml;') }}
            docs-inventory-
      - name: "Build docs"
        run: breeze build-docs ${{ needs.build-info.outputs.docs-filter }}
      - name: Configure AWS credentials
        uses: ./.github/actions/configure-aws-credentials
        if: >
          github.ref == 'refs/heads/main' && github.repository == 'apache/airflow' &&
          github.event_name == 'push'
        with:
          aws-access-key-id: ${{ secrets.DOCS_AWS_ACCESS_KEY_ID }}
          aws-secret-access-key: ${{ secrets.DOCS_AWS_SECRET_ACCESS_KEY }}
          aws-region: eu-central-1
      - name: "Upload documentation to AWS S3"
        if: >
          github.ref == 'refs/heads/main' && github.repository == 'apache/airflow' &&
          github.event_name == 'push'
        run: aws s3 sync --delete ./files/documentation s3://apache-airflow-docs
      - name: "Fix ownership"
        run: breeze ci fix-ownership
        if: always()

  prepare-test-provider-packages-wheel:
    timeout-minutes: 80
    name: "Build and test provider packages wheel"
    runs-on: "${{needs.build-info.outputs.runs-on}}"
    needs: [build-info, wait-for-ci-images]
    env:
      RUNS_ON: "${{needs.build-info.outputs.runs-on}}"
<<<<<<< HEAD
      PYTHON_MAJOR_MINOR_VERSION: ${{ needs.build-info.outputs.default-python-version }}
=======
      PYTHON_MAJOR_MINOR_VERSION: "${{needs.build-info.outputs.default-python-version}}"
>>>>>>> d9cd89e8
    if: needs.build-info.outputs.image-build == 'true' && needs.build-info.outputs.default-branch == 'main'
    steps:
      - name: Cleanup repo
        run: docker run -v "${GITHUB_WORKSPACE}:/workspace" -u 0:0 bash -c "rm -rf /workspace/*"
      - name: "Checkout ${{ github.ref }} ( ${{ github.sha }} )"
        uses: actions/checkout@v3
        with:
          persist-credentials: false
        if: needs.build-info.outputs.default-branch == 'main'
<<<<<<< HEAD
      - name: "Install Breeze"
        uses: ./.github/actions/breeze
      - name: >
          Pull CI image ${{ env.PYTHON_MAJOR_MINOR_VERSION }}:${{ env.IMAGE_TAG }}
        run: breeze ci-image pull --tag-as-latest
=======
      - name: "Prepare breeze & image: ${{needs.build-info.outputs.default-python-version}}"
        uses: ./.github/actions/prepare_breeze_and_image
>>>>>>> d9cd89e8
      - name: "Cleanup dist files"
        run: rm -fv ./dist/*
      - name: "Prepare provider documentation"
        run: breeze release-management prepare-provider-documentation --answer yes
      - name: "Prepare provider packages: wheel"
        run: >
          breeze release-management prepare-provider-packages
          --package-format wheel --version-suffix-for-pypi dev0
      - name: "Prepare airflow package: wheel"
        run: >
          breeze release-management prepare-airflow-package
          --package-format wheel --version-suffix-for-pypi dev0
      - name: "Install and test provider packages and airflow via wheel files"
        run: >
          breeze release-management verify-provider-packages
          --use-airflow-version wheel --use-packages-from-dist --package-format wheel
        env:
          SKIP_CONSTRAINTS: "${{ needs.build-info.outputs.upgrade-to-newer-dependencies }}"
      - name: "Verify packages with twine"
        run: |
          pipx install twine
          twine check dist/*.whl
      - name: "Remove airflow package and replace providers with 2.3-compliant versions"
        run: |
          rm -vf dist/apache_airflow-*.whl \
             dist/apache_airflow_providers_docker*.whl
          pip download --no-deps --dest dist \
              apache-airflow-providers-docker==3.1.0
      - name: "Get all provider extras as AIRFLOW_EXTRAS evn variable"
        run: >
          python -c 'from pathlib import Path; import json;
          providers = json.loads(Path("generated/provider_dependencies.json").read_text());
          provider_keys = ",".join(providers.keys());
          print("AIRFLOW_EXTRAS={}".format(provider_keys))' >> $GITHUB_ENV
      - name: "Install and test provider packages and airflow on Airflow 2.3 files"
        run: >
          breeze release-management verify-provider-packages --use-airflow-version 2.3.0
          --use-packages-from-dist --package-format wheel --airflow-constraints-reference constraints-2.3.0
      - name: "Fix ownership"
        run: breeze ci fix-ownership
        if: always()

  prepare-test-provider-packages-sdist:
    timeout-minutes: 80
    name: "Build and test provider packages sdist"
    runs-on: "${{needs.build-info.outputs.runs-on}}"
    needs: [build-info, wait-for-ci-images]
    env:
      RUNS_ON: "${{needs.build-info.outputs.runs-on}}"
<<<<<<< HEAD
      PYTHON_MAJOR_MINOR_VERSION: ${{ needs.build-info.outputs.default-python-version }}
=======
      PYTHON_MAJOR_MINOR_VERSION: "${{needs.build-info.outputs.default-python-version}}"
>>>>>>> d9cd89e8
    if: >
      needs.build-info.outputs.image-build == 'true' &&
      needs.build-info.outputs.default-branch == 'main' &&
      needs.build-info.outputs.canary-run == 'true'
    steps:
      - name: Cleanup repo
        run: docker run -v "${GITHUB_WORKSPACE}:/workspace" -u 0:0 bash -c "rm -rf /workspace/*"
      - name: "Checkout ${{ github.ref }} ( ${{ github.sha }} )"
        uses: actions/checkout@v3
        with:
          persist-credentials: false
<<<<<<< HEAD
      - name: "Install Breeze"
        uses: ./.github/actions/breeze
      - name: >
          Pull CI image ${{ env.PYTHON_MAJOR_MINOR_VERSION }}:${{ env.IMAGE_TAG }}
        run: breeze ci-image pull --tag-as-latest
=======
      - name: "Prepare breeze & image: ${{needs.build-info.outputs.default-python-version}}"
        uses: ./.github/actions/prepare_breeze_and_image
>>>>>>> d9cd89e8
      - name: "Cleanup dist files"
        run: rm -fv ./dist/*
      - name: "Prepare provider packages: sdist"
        run: >
          breeze release-management prepare-provider-packages
          --package-format sdist --version-suffix-for-pypi dev0
      - name: "Prepare airflow package: sdist"
        run: >
          breeze release-management prepare-airflow-package
          --package-format sdist --version-suffix-for-pypi dev0
      - name: "Upload provider distribution artifacts"
        uses: actions/upload-artifact@v3
        with:
          name: airflow-provider-packages
          path: "./dist/apache-airflow-providers-*.tar.gz"
          retention-days: 1
      - name: "Install and test provider packages and airflow via sdist files"
        run: >
          breeze release-management verify-provider-packages
          --use-airflow-version sdist --use-packages-from-dist --package-format sdist
        env:
          SKIP_CONSTRAINTS: "${{ needs.build-info.outputs.upgrade-to-newer-dependencies }}"
      - name: "Fix ownership"
        run: breeze ci fix-ownership
        if: always()

  tests-helm:
    timeout-minutes: 80
    name: "Python unit tests for Helm chart"
    runs-on: "${{needs.build-info.outputs.runs-on}}"
    needs: [build-info, wait-for-ci-images]
    env:
      RUNS_ON: "${{needs.build-info.outputs.runs-on}}"
      TEST_TYPES: "Helm"
      BACKEND: ""
      DB_RESET: "false"
      PYTHON_MAJOR_MINOR_VERSION: "${{needs.build-info.outputs.default-python-version}}"
      JOB_ID: "helm-tests"
      COVERAGE: "${{needs.build-info.outputs.run-coverage == 'true'}}"
    if: >
      needs.build-info.outputs.needs-helm-tests == 'true' &&
      (github.repository == 'apache/airflow' || github.event_name != 'schedule') &&
      needs.build-info.outputs.default-branch == 'main'
    steps:
      - name: Cleanup repo
        run: docker run -v "${GITHUB_WORKSPACE}:/workspace" -u 0:0 bash -c "rm -rf /workspace/*"
      - name: "Checkout ${{ github.ref }} ( ${{ github.sha }} )"
        uses: actions/checkout@v3
        with:
          persist-credentials: false
<<<<<<< HEAD
      - name: "Prepare Tests"
        uses: ./.github/actions/prepare_tests
=======
      - name: "Prepare breeze & image: ${{needs.build-info.outputs.default-python-version}}"
        uses: ./.github/actions/prepare_breeze_and_image
>>>>>>> d9cd89e8
      - name: "Helm Unit Tests"
        run: breeze testing helm-tests
      - name: "Post Helm Tests"
        uses: ./.github/actions/post_tests

  tests-postgres:
    timeout-minutes: 130
    name: >
      Postgres${{matrix.postgres-version}},Py${{matrix.python-version}}:
      ${{needs.build-info.outputs.test-types}}
    runs-on: "${{needs.build-info.outputs.runs-on}}"
    needs: [build-info, wait-for-ci-images]
    strategy:
      matrix:
        python-version: "${{fromJson(needs.build-info.outputs.python-versions)}}"
        postgres-version: "${{fromJson(needs.build-info.outputs.postgres-versions)}}"
        exclude: "${{fromJson(needs.build-info.outputs.postgres-exclude)}}"
      fail-fast: false
    env:
      RUNS_ON: "${{needs.build-info.outputs.runs-on}}"
      TEST_TYPES: "${{needs.build-info.outputs.test-types}}"
      PR_LABELS: "${{needs.build-info.outputs.pull-request-labels}}"
      FULL_TESTS_NEEDED: "${{needs.build-info.outputs.full-tests-needed}}"
      DEBUG_RESOURCES: "${{needs.build-info.outputs.debug-resources}}"
      BACKEND: "postgres"
      PYTHON_MAJOR_MINOR_VERSION: "${{matrix.python-version}}"
      POSTGRES_VERSION: "${{matrix.postgres-version}}"
      BACKEND_VERSION: "${{matrix.postgres-version}}"
      JOB_ID: "postgres-${{matrix.postgres-version}}-${{matrix.python-version}}"
      COVERAGE: "${{needs.build-info.outputs.run-coverage == 'true'}}"
    if: needs.build-info.outputs.run-tests == 'true'
    steps:
      - name: Cleanup repo
        shell: bash
        run: docker run -v "${GITHUB_WORKSPACE}:/workspace" -u 0:0 bash -c "rm -rf /workspace/*"
      - name: "Checkout ${{ github.ref }} ( ${{ github.sha }} )"
        uses: actions/checkout@v3
        with:
          persist-credentials: false
<<<<<<< HEAD
      - name: "Prepare Tests: ${{matrix.python-version}}:${{needs.build-info.outputs.test-types}}"
        uses: ./.github/actions/prepare_tests
=======
      - name: "Prepare breeze & image: ${{matrix.python-version}}"
        uses: ./.github/actions/prepare_breeze_and_image
>>>>>>> d9cd89e8
      - name: "Migration Tests: ${{matrix.python-version}}:${{needs.build-info.outputs.test-types}}"
        uses: ./.github/actions/migration_tests
      - name: "Tests: ${{matrix.python-version}}:${{needs.build-info.outputs.test-types}}"
        run: breeze testing tests --run-in-parallel
      - name: "Post Tests: ${{matrix.python-version}}:${{needs.build-info.outputs.test-types}}"
        uses: ./.github/actions/post_tests

  tests-mysql:
    timeout-minutes: 130
    name: >
      MySQL${{matrix.mysql-version}}, Py${{matrix.python-version}}: ${{needs.build-info.outputs.test-types}}
    runs-on: "${{needs.build-info.outputs.runs-on}}"
    needs: [build-info, wait-for-ci-images]
    strategy:
      matrix:
        python-version: "${{fromJson(needs.build-info.outputs.python-versions)}}"
        mysql-version: "${{fromJson(needs.build-info.outputs.mysql-versions)}}"
        exclude: "${{fromJson(needs.build-info.outputs.mysql-exclude)}}"
      fail-fast: false
    env:
      RUNS_ON: "${{needs.build-info.outputs.runs-on}}"
      PR_LABELS: "${{needs.build-info.outputs.pull-request-labels}}"
      FULL_TESTS_NEEDED: "${{needs.build-info.outputs.full-tests-needed}}"
      TEST_TYPES: "${{needs.build-info.outputs.test-types}}"
      DEBUG_RESOURCES: "${{needs.build-info.outputs.debug-resources}}"
      BACKEND: "mysql"
      PYTHON_MAJOR_MINOR_VERSION: "${{matrix.python-version}}"
      MYSQL_VERSION: "${{matrix.mysql-version}}"
      BACKEND_VERSION: "${{matrix.mysql-version}}"
      JOB_ID: "mysql-${{matrix.mysql-version}}-${{matrix.python-version}}"
    if: needs.build-info.outputs.run-tests == 'true'
    steps:
      - name: Cleanup repo
        shell: bash
        run: docker run -v "${GITHUB_WORKSPACE}:/workspace" -u 0:0 bash -c "rm -rf /workspace/*"
      - name: "Checkout ${{ github.ref }} ( ${{ github.sha }} )"
        uses: actions/checkout@v3
        with:
          persist-credentials: false
<<<<<<< HEAD
      - name: "Prepare Tests: ${{matrix.python-version}}:${{needs.build-info.outputs.test-types}}"
        uses: ./.github/actions/prepare_tests
=======
      - name: "Prepare breeze & image: ${{matrix.python-version}}"
        uses: ./.github/actions/prepare_breeze_and_image
>>>>>>> d9cd89e8
      - name: "Migration Tests: ${{matrix.python-version}}:${{needs.build-info.outputs.test-types}}"
        uses: ./.github/actions/migration_tests
      - name: "Tests: ${{matrix.python-version}}:${{needs.build-info.outputs.test-types}}"
        run: breeze testing tests --run-in-parallel
      - name: "Post Tests: ${{matrix.python-version}}:${{needs.build-info.outputs.test-types}}"
        uses: ./.github/actions/post_tests

  tests-mssql:
    timeout-minutes: 130
    name: >
      MSSQL${{matrix.mssql-version}}, Py${{matrix.python-version}}: ${{needs.build-info.outputs.test-types}}
    runs-on: "${{needs.build-info.outputs.runs-on}}"
    needs: [build-info, wait-for-ci-images]
    strategy:
      matrix:
        python-version: "${{fromJson(needs.build-info.outputs.python-versions)}}"
        mssql-version: "${{fromJson(needs.build-info.outputs.mssql-versions)}}"
        exclude: "${{fromJson(needs.build-info.outputs.mssql-exclude)}}"
      fail-fast: false
    env:
      RUNS_ON: "${{needs.build-info.outputs.runs-on}}"
      TEST_TYPES: "${{needs.build-info.outputs.test-types}}"
      PR_LABELS: "${{needs.build-info.outputs.pull-request-labels}}"
      FULL_TESTS_NEEDED: "${{needs.build-info.outputs.full-tests-needed}}"
      DEBUG_RESOURCES: "${{needs.build-info.outputs.debug-resources}}"
      BACKEND: "mssql"
      PYTHON_MAJOR_MINOR_VERSION: "${{matrix.python-version}}"
      MSSQL_VERSION: "${{matrix.mssql-version}}"
      BACKEND_VERSION: "${{matrix.mssql-version}}"
      JOB_ID: "mssql-${{matrix.mssql-version}}-${{matrix.python-version}}"
      COVERAGE: "${{needs.build-info.outputs.run-coverage == 'true'}}"
    if: needs.build-info.outputs.run-tests == 'true'
    steps:
      - name: Cleanup repo
        shell: bash
        run: docker run -v "${GITHUB_WORKSPACE}:/workspace" -u 0:0 bash -c "rm -rf /workspace/*"
      - name: "Checkout ${{ github.ref }} ( ${{ github.sha }} )"
        uses: actions/checkout@v3
        with:
          persist-credentials: false
<<<<<<< HEAD
      - name: "Prepare Tests: ${{matrix.python-version}}:${{needs.build-info.outputs.test-types}}"
        uses: ./.github/actions/prepare_tests
=======
      - name: "Prepare breeze * image: ${{matrix.python-version}}"
        uses: ./.github/actions/prepare_breeze_and_image
>>>>>>> d9cd89e8
      - name: "Migration Tests: ${{matrix.python-version}}:${{needs.build-info.outputs.test-types}}"
        uses: ./.github/actions/migration_tests
      - name: "Tests: ${{matrix.python-version}}:${{needs.build-info.outputs.test-types}}"
        run: breeze testing tests --run-in-parallel
      - name: "Post Tests: ${{matrix.python-version}}:${{needs.build-info.outputs.test-types}}"
        uses: ./.github/actions/post_tests

  tests-sqlite:
    timeout-minutes: 130
    name: >
      Sqlite Py${{matrix.python-version}}: ${{needs.build-info.outputs.test-types}}
    runs-on: "${{needs.build-info.outputs.runs-on}}"
    needs: [build-info, wait-for-ci-images]
    strategy:
      matrix:
        python-version: ${{ fromJson(needs.build-info.outputs.python-versions) }}
        exclude: ${{ fromJson(needs.build-info.outputs.sqlite-exclude) }}
      fail-fast: false
    if: needs.build-info.outputs.run-tests == 'true'
    env:
      RUNS_ON: "${{needs.build-info.outputs.runs-on}}"
      TEST_TYPES: "${{needs.build-info.outputs.test-types}}"
      PR_LABELS: "${{needs.build-info.outputs.pull-request-labels}}"
      PYTHON_MAJOR_MINOR_VERSION: "${{matrix.python-version}}"
      FULL_TESTS_NEEDED: "${{needs.build-info.outputs.full-tests-needed}}"
      DEBUG_RESOURCES: "${{needs.build-info.outputs.debug-resources}}"
      BACKEND: "sqlite"
      BACKEND_VERSION: ""
      JOB_ID: "sqlite-${{matrix.python-version}}"
      COVERAGE: "${{needs.build-info.outputs.run-coverage == 'true'}}"
    steps:
      - name: Cleanup repo
        shell: bash
        run: docker run -v "${GITHUB_WORKSPACE}:/workspace" -u 0:0 bash -c "rm -rf /workspace/*"
      - name: "Checkout ${{ github.ref }} ( ${{ github.sha }} )"
        uses: actions/checkout@v3
        with:
          persist-credentials: false
<<<<<<< HEAD
      - name: "Prepare Tests: ${{matrix.python-version}}:${{needs.build-info.outputs.test-types}}"
        uses: ./.github/actions/prepare_tests
=======
      - name: "Prepare breeze & image: ${{matrix.python-version}}"
        uses: ./.github/actions/prepare_breeze_and_image
>>>>>>> d9cd89e8
      - name: "Migration Tests: ${{matrix.python-version}}:${{needs.build-info.outputs.test-types}}"
        uses: ./.github/actions/migration_tests
      - name: "Tests: ${{matrix.python-version}}:${{needs.build-info.outputs.test-types}}"
        run: breeze testing tests --run-in-parallel
      - name: "Post Tests: ${{matrix.python-version}}:${{needs.build-info.outputs.test-types}}"
        uses: ./.github/actions/post_tests

  tests-quarantined:
    timeout-minutes: 60
    name: "Quarantined tests"
    runs-on: "${{needs.build-info.outputs.runs-on}}"
    continue-on-error: true
    needs: [build-info, wait-for-ci-images]
    env:
      RUNS_ON: "${{needs.build-info.outputs.runs-on}}"
      TEST_TYPES: "Quarantined"
      PR_LABELS: "${{needs.build-info.outputs.pull-request-labels}}"
      PYTHON_MAJOR_MINOR_VERSION: "${{needs.build-info.outputs.default-python-version}}"
      DEBUG_RESOURCES: "${{needs.build-info.outputs.debug-resources}}"
      BACKEND: "sqlite"
      BACKEND_VERSION: ""
      JOB_ID: "quarantined-${{matrix.python-version}}"
      COVERAGE: "${{needs.build-info.outputs.run-coverage == 'true'}}"
    if: needs.build-info.outputs.run-tests == 'true'
    steps:
      - name: Cleanup repo
        shell: bash
        run: docker run -v "${GITHUB_WORKSPACE}:/workspace" -u 0:0 bash -c "rm -rf /workspace/*"
      - name: "Checkout ${{ github.ref }} ( ${{ github.sha }} )"
        uses: actions/checkout@v3
        with:
          persist-credentials: false
<<<<<<< HEAD
      - name: "Prepare Tests: ${{matrix.python-version}}:${{needs.build-info.outputs.test-types}}"
        uses: ./.github/actions/prepare_tests
=======
      - name: "Prepare breeze & image: ${{matrix.python-version}}"
        uses: ./.github/actions/prepare_breeze_and_image
>>>>>>> d9cd89e8
      - name: "Migration Tests: ${{matrix.python-version}}:${{needs.build-info.outputs.test-types}}"
        uses: ./.github/actions/migration_tests
      - name: "Tests: ${{matrix.python-version}}:${{needs.build-info.outputs.test-types}}"
        run: breeze testing tests --run-in-parallel || true
      - name: "Post Tests: ${{matrix.python-version}}:${{needs.build-info.outputs.test-types}}"
        uses: ./.github/actions/post_tests

  upload-coverage:
    timeout-minutes: 15
    name: "Upload coverage"
    runs-on: "${{needs.build-info.outputs.runs-on}}"
    continue-on-error: true
    needs:
      - build-info
      - tests-postgres
      - tests-sqlite
      - tests-mysql
      - tests-mssql
      - tests-quarantined
    env:
      RUNS_ON: "${{needs.build-info.outputs.runs-on}}"
    # Only upload coverage on merges to main
    if: needs.build-info.outputs.run-coverage == 'true'
    steps:
      - name: Cleanup repo
        run: docker run -v "${GITHUB_WORKSPACE}:/workspace" -u 0:0 bash -c "rm -rf /workspace/*"
      - name: "Checkout ${{ github.ref }} ( ${{ github.sha }} )"
        uses: actions/checkout@v3
        with:
          persist-credentials: false
          submodules: recursive
      - name: "Download all artifacts from the current build"
        uses: actions/download-artifact@v3
        with:
          path: ./coverage-files
      - name: "Removes unnecessary artifacts"
        run: ls ./coverage-files | grep -v coverage | xargs rm -rfv
      - name: "Upload all coverage reports to codecov"
        uses: ./.github/actions/codecov-action
        with:
          directory: "./coverage-files"

  wait-for-prod-images:
    timeout-minutes: 120
    name: "Wait for PROD images"
    runs-on: "${{needs.build-info.outputs.runs-on}}"
    needs: [build-info, wait-for-ci-images, build-prod-images]
    if: needs.build-info.outputs.image-build == 'true'
    env:
      RUNS_ON: "${{needs.build-info.outputs.runs-on}}"
      BACKEND: sqlite
      PYTHON_MAJOR_MINOR_VERSION: "${{needs.build-info.outputs.default-python-version}}"
    steps:
      - name: Cleanup repo
        run: docker run -v "${GITHUB_WORKSPACE}:/workspace" -u 0:0 bash -c "rm -rf /workspace/*"
      - name: "Checkout ${{ github.ref }} ( ${{ github.sha }} )"
        uses: actions/checkout@v3
        with:
          persist-credentials: false
      - name: "Install Breeze"
        uses: ./.github/actions/breeze
      - name: Wait for PROD images ${{ env.PYTHON_VERSIONS }}:${{ env.IMAGE_TAG }}
        # We wait for the images to be available either from "build-images.yml' run as pull_request_target
        # or from build-prod-images above.
        # We are utilising single job to wait for all images because this job merely waits
        # For the images to be available and test them.
        run: breeze prod-image pull --verify --wait-for-image --run-in-parallel
        env:
          PYTHON_VERSIONS: ${{ needs.build-info.outputs.python-versions-list-as-string }}
          DEBUG_RESOURCES: ${{needs.build-info.outputs.debug-resources}}
      - name: "Fix ownership"
        run: breeze ci fix-ownership
        if: always()

  test-docker-compose-quick-start:
    timeout-minutes: 60
    name: "Test docker-compose quick start"
    runs-on: "${{needs.build-info.outputs.runs-on}}"
    needs: [build-info, wait-for-prod-images]
    if: needs.build-info.outputs.image-build == 'true'
    env:
      PYTHON_MAJOR_MINOR_VERSION: "${{needs.build-info.outputs.default-python-version}}"
    steps:
      - name: Cleanup repo
        run: docker run -v "${GITHUB_WORKSPACE}:/workspace" -u 0:0 bash -c "rm -rf /workspace/*"
      - name: "Checkout ${{ github.ref }} ( ${{ github.sha }} )"
        uses: actions/checkout@v3
        with:
          fetch-depth: 2
          persist-credentials: false
      - name: "Install Breeze"
        uses: ./.github/actions/breeze
      - name: Pull PROD image ${{ env.PYTHON_MAJOR_MINOR_VERSION }}:${{ env.IMAGE_TAG }}
        run: breeze prod-image pull --tag-as-latest
      - name: "Test docker-compose quick start"
        run: breeze testing docker-compose-tests
      - name: "Fix ownership"
        run: breeze ci fix-ownership
        if: always()

  tests-kubernetes:
    timeout-minutes: 240
    name: "Helm: ${{matrix.executor}} - ${{needs.build-info.outputs.kubernetes-versions-list-as-string}}"
    runs-on: "${{needs.build-info.outputs.runs-on}}"
    needs: [build-info, wait-for-prod-images]
    strategy:
      matrix:
        executor: [KubernetesExecutor, CeleryExecutor, LocalExecutor]
      fail-fast: false
    env:
      RUNS_ON: "${{needs.build-info.outputs.runs-on}}"
      DEBUG_RESOURCES: ${{needs.build-info.outputs.debug-resources}}
    if: >
      ( needs.build-info.outputs.run-kubernetes-tests == 'true' ||
      needs.build-info.outputs.needs-helm-tests == 'true' ) &&
      needs.build-info.outputs.default-branch == 'main'
    steps:
      - name: Cleanup repo
        run: docker run -v "${GITHUB_WORKSPACE}:/workspace" -u 0:0 bash -c "rm -rf /workspace/*"
      - name: "Checkout ${{ github.ref }} ( ${{ github.sha }} )"
        uses: actions/checkout@v3
        with:
          persist-credentials: false
      - name: "Install Breeze"
        uses: ./.github/actions/breeze
      - name: Pull PROD images ${{ env.PYTHON_VERSIONS }}:${{ env.IMAGE_TAG }}
        run: breeze prod-image pull --run-in-parallel --tag-as-latest
        env:
          PYTHON_VERSIONS: ${{ needs.build-info.outputs.python-versions-list-as-string }}
      - name: "Cache bin folder with tools for kubernetes testing"
        uses: actions/cache@v3
        with:
          path: ".build/.k8s-env"
          key: "k8s-env"
      - name: Run complete K8S tests ${{needs.build-info.outputs.kubernetes-combos}}
        run: breeze k8s run-complete-tests --run-in-parallel --upgrade
        env:
          PYTHON_VERSIONS: ${{ needs.build-info.outputs.python-versions-list-as-string }}
          KUBERNETES_VERSIONS: ${{needs.build-info.outputs.kubernetes-versions-list-as-string}}
          EXECUTOR: ${{matrix.executor}}
          VERBOSE: false
      - name: Upload KinD logs on failure ${{needs.build-info.outputs.kubernetes-combos}}
        uses: actions/upload-artifact@v3
        if: failure() || cancelled()
        with:
          name: kind-logs-${{matrix.executor}}
          path: /tmp/kind_logs_*
          retention-days: 7
      - name: Upload test resource logs on failure ${{needs.build-info.outputs.kubernetes-combos}}
        uses: actions/upload-artifact@v3
        if: failure() || cancelled()
        with:
          name: k8s-test-resources-${{matrix.executor}}
          path: /tmp/k8s_test_resources_*
          retention-days: 7
      - name: "Delete clusters just in case they are left"
        run: breeze k8s delete-cluster --all
        if: always()
      - name: "Fix ownership"
        run: breeze ci fix-ownership
        if: always()

  constraints:
    permissions:
      contents: write
    timeout-minutes: 40
    name: "Constraints"
    runs-on: "${{needs.build-info.outputs.runs-on}}"
    needs:
      - build-info
      - docs
      - wait-for-ci-images
      - wait-for-prod-images
      - static-checks
      - tests-sqlite
      - tests-mysql
      - tests-mssql
      - tests-postgres
      - push-early-buildx-cache-to-github-registry
    env:
      RUNS_ON: "${{needs.build-info.outputs.runs-on}}"
      DEBUG_RESOURCES: ${{needs.build-info.outputs.debug-resources}}
    if: needs.build-info.outputs.upgrade-to-newer-dependencies != 'false'
    steps:
      - name: Cleanup repo
        run: docker run -v "${GITHUB_WORKSPACE}:/workspace" -u 0:0 bash -c "rm -rf /workspace/*"
      - name: "Checkout ${{ github.ref }} ( ${{ github.sha }} )"
        uses: actions/checkout@v3
        with:
          persist-credentials: false
          submodules: recursive
      - name: "Install Breeze"
        uses: ./.github/actions/breeze
      - name: Pull CI images ${{ env.PYTHON_VERSIONS }}:${{ env.IMAGE_TAG }}
        run: breeze ci-image pull --run-in-parallel --tag-as-latest
        env:
          PYTHON_VERSIONS: ${{ needs.build-info.outputs.python-versions-list-as-string }}
      - name: "Generate constraints"
        run: |
          breeze release-management generate-constraints --run-in-parallel \
              --airflow-constraints-mode constraints-source-providers
          breeze release-management generate-constraints \
              --run-in-parallel --airflow-constraints-mode constraints-no-providers
          breeze release-management generate-constraints \
              --run-in-parallel --airflow-constraints-mode constraints
        env:
          PYTHON_VERSIONS: ${{ needs.build-info.outputs.python-versions-list-as-string }}
      - name: "Set constraints branch name"
        id: constraints-branch
        run: ./scripts/ci/constraints/ci_branch_constraints.sh >> ${GITHUB_OUTPUT}
        if: needs.build-info.outputs.canary-run == 'true'
      - name: Checkout ${{ steps.constraints-branch.outputs.branch }}
        uses: actions/checkout@v3
        if: needs.build-info.outputs.canary-run == 'true'
        with:
          path: "repo"
          ref: ${{ steps.constraints-branch.outputs.branch }}
          persist-credentials: false
      - name: "Commit changed constraint files for ${{needs.build-info.outputs.python-versions}}"
        run: ./scripts/ci/constraints/ci_commit_constraints.sh
        if: needs.build-info.outputs.canary-run == 'true'
      - name: "Push changes"
        uses: ./.github/actions/github-push-action
        if: needs.build-info.outputs.canary-run == 'true'
        with:
          github_token: ${{ secrets.GITHUB_TOKEN }}
          branch: ${{ steps.constraints-branch.outputs.branch }}
          directory: "repo"
      - name: "Fix ownership"
        run: breeze ci fix-ownership
        if: always()

  # Push BuildX cache to GitHub Registry in Apache repository, if all tests are successful and build
  # is executed as result of direct push to "main" or one of the "vX-Y-test" branches
  # It rebuilds all images using just-pushed constraints using buildx and pushes them to registry
  # It will automatically check if a new python image was released and will pull the latest one if needed
  push-buildx-cache-to-github-registry:
    permissions:
      packages: write
    timeout-minutes: 50
    name: "Push Image Cache"
    runs-on: "${{needs.build-info.outputs.runs-on}}"
    needs:
      - build-info
      - constraints
      - docs
    if: needs.build-info.outputs.canary-run == 'true'
    strategy:
      fail-fast: false
      matrix:
        platform: ["linux/amd64", "linux/arm64"]
    env:
      RUNS_ON: "${{needs.build-info.outputs.runs-on}}"
    steps:
      - name: Cleanup repo
        run: docker run -v "${GITHUB_WORKSPACE}:/workspace" -u 0:0 bash -c "rm -rf /workspace/*"
      - name: "Checkout ${{ github.ref }} ( ${{ github.sha }} )"
        uses: actions/checkout@v3
        with:
          persist-credentials: false
<<<<<<< HEAD
      - name: "Install Breeze"
        uses: ./.github/actions/breeze
      - name: >
          Pull CI image ${{ needs.build-info.outputs.default-python-version }} for PROD build
          ${{ env.PYTHON_MAJOR_MINOR_VERSION }}:${{ env.IMAGE_TAG }}"
        run: breeze ci-image pull --tag-as-latest
        env:
          # Always use default Python version of CI image for preparing packages
          PYTHON_MAJOR_MINOR_VERSION: ${{ needs.build-info.outputs.default-python-version }}
=======
      - name: "Prepare breeze & image: ${{needs.build-info.outputs.default-python-version}}"
        uses: ./.github/actions/prepare_breeze_and_image
        env:
          # Always use default Python version of CI image for preparing packages
          PYTHON_MAJOR_MINOR_VERSION: "${{needs.build-info.outputs.default-python-version}}"
>>>>>>> d9cd89e8
      - name: "Cleanup dist and context file"
        run: rm -fv ./dist/* ./docker-context-files/*
      - name: "Prepare airflow package for PROD build"
        run: breeze release-management prepare-airflow-package --package-format wheel
        env:
          VERSION_SUFFIX_FOR_PYPI: "dev0"
      - name: "Prepare providers packages for PROD build"
        run: >
          breeze release-management prepare-provider-packages
          --package-list-file ./scripts/ci/installed_providers.txt
          --package-format wheel
        env:
          VERSION_SUFFIX_FOR_PYPI: "dev0"
        if: needs.build-info.outputs.default-branch == 'main'
      - name: "Start ARM instance"
        run: ./scripts/ci/images/ci_start_arm_instance_and_connect_to_docker.sh
        if: matrix.platform == 'linux/arm64'
      - name: "Push CI cache ${{ matrix.platform }}"
        run: >
          breeze ci-image build
          --builder airflow_cache
          --prepare-buildx-cache
          --run-in-parallel
          --force-build
          --platform ${{ matrix.platform }}
        env:
          DEBUG_RESOURCES: ${{needs.build-info.outputs.debug-resources}}
      - name: "Push CI latest image ${{ matrix.platform }}"
        run: >
          breeze ci-image build
          --tag-as-latest --push --run-in-parallel --platform ${{ matrix.platform }}
        env:
          DEBUG_RESOURCES: ${{needs.build-info.outputs.debug-resources}}
        if: matrix.platform == 'linux/amd64'
      - name: "Move dist packages to docker-context files"
        run: mv -v ./dist/*.whl ./docker-context-files
      - name: "Push PROD cache ${{ matrix.python-version }} ${{ matrix.platform }}"
        run: >
          breeze prod-image build
          --builder airflow_cache
          --install-packages-from-context
          --prepare-buildx-cache
          --platform ${{ matrix.platform }}
      - name: "Push PROD latest image ${{ matrix.platform }}"
        run: >
          breeze prod-image build --tag-as-latest --install-packages-from-context
          --push --run-in-parallel --platform ${{ matrix.platform }}
        env:
          DEBUG_RESOURCES: ${{needs.build-info.outputs.debug-resources}}
        if: matrix.platform == 'linux/amd64'
      - name: "Stop ARM instance"
        run: ./scripts/ci/images/ci_stop_arm_instance.sh
        if: always() && matrix.platform == 'linux/arm64'
      - name: "Fix ownership"
        run: breeze ci fix-ownership
        if: always()

  build-ci-arm-images:
    timeout-minutes: 50
    name: >
      Build CI ARM images
      ${{ needs.build-info.outputs.all-python-versions-list-as-string }}
    runs-on: "${{needs.build-info.outputs.runs-on}}"
    needs:
      - build-info
      - wait-for-ci-images
      - wait-for-prod-images
      - static-checks
      - tests-sqlite
      - tests-mysql
      - tests-mssql
      - tests-postgres
    env:
      DEFAULT_BRANCH: ${{ needs.build-info.outputs.default-branch }}
      DEFAULT_CONSTRAINTS_BRANCH: ${{ needs.build-info.outputs.default-constraints-branch }}
      RUNS_ON: "${{needs.build-info.outputs.runs-on}}"
    if: >
      needs.build-info.outputs.upgrade-to-newer-dependencies != 'false' &&
      needs.build-info.outputs.in-workflow-build == 'true' &&
      needs.build-info.outputs.canary-run != 'true'
    steps:
      - name: Cleanup repo
        run: docker run -v "${GITHUB_WORKSPACE}:/workspace" -u 0:0 bash -c "rm -rf /workspace/*"
      - uses: actions/checkout@v3
        with:
          ref: ${{ needs.build-info.outputs.targetCommitSha }}
          persist-credentials: false
          submodules: recursive
      - name: "Install Breeze"
        uses: ./.github/actions/breeze
      - name: "Start ARM instance"
        run: ./scripts/ci/images/ci_start_arm_instance_and_connect_to_docker.sh
      - name: >
          Build CI ARM images ${{ env.IMAGE_TAG }}
          ${{ needs.build-info.outputs.all-python-versions-list-as-string }}
        run: >
          breeze ci-image build --run-in-parallel --builder airflow_cache --platform "linux/arm64"
        env:
          UPGRADE_TO_NEWER_DEPENDENCIES: ${{ needs.build-info.outputs.upgrade-to-newer-dependencies }}
          DOCKER_CACHE: ${{ needs.build-info.outputs.cache-directive }}
          PYTHON_VERSIONS: ${{ needs.build-info.outputs.all-python-versions-list-as-string }}
          DEBUG_RESOURCES: ${{needs.build-info.outputs.debug-resources}}
      - name: "Stop ARM instance"
        run: ./scripts/ci/images/ci_stop_arm_instance.sh
        if: always()
      - name: "Fix ownership"
        run: breeze ci fix-ownership
        if: always()<|MERGE_RESOLUTION|>--- conflicted
+++ resolved
@@ -426,19 +426,11 @@
           needs.build-info.outputs.default-branch == 'main'
       - name: >
           Pull CI image for PROD build:
-<<<<<<< HEAD
           ${{ needs.build-info.outputs.default-python-version }}:${{ env.IMAGE_TAG }}"
         run: breeze ci-image pull --tag-as-latest
         env:
           # Always use default Python version of CI image for preparing packages
           PYTHON_MAJOR_MINOR_VERSION: ${{ needs.build-info.outputs.default-python-version }}
-=======
-          "${{needs.build-info.outputs.default-python-version}}":${{ env.IMAGE_TAG }}"
-        run: breeze ci-image pull --tag-as-latest
-        env:
-          # Always use default Python version of CI image for preparing packages
-          PYTHON_MAJOR_MINOR_VERSION: "${{needs.build-info.outputs.default-python-version}}"
->>>>>>> d9cd89e8
         if: needs.build-info.outputs.in-workflow-build == 'true'
       - name: "Cleanup dist and context file"
         run: rm -fv ./dist/* ./docker-context-files/*
@@ -612,11 +604,7 @@
     needs: [build-info, wait-for-ci-images]
     env:
       RUNS_ON: "${{needs.build-info.outputs.runs-on}}"
-<<<<<<< HEAD
-      PYTHON_MAJOR_MINOR_VERSION: ${{ needs.build-info.outputs.default-python-version }}
-=======
       PYTHON_MAJOR_MINOR_VERSION: "${{needs.build-info.outputs.default-python-version}}"
->>>>>>> d9cd89e8
     if: needs.build-info.outputs.basic-checks-only == 'false'
     steps:
       - name: Cleanup repo
@@ -625,15 +613,8 @@
         uses: actions/checkout@v3
         with:
           persist-credentials: false
-<<<<<<< HEAD
-      - name: "Install Breeze"
-        uses: ./.github/actions/breeze
-      - name: Pull CI image ${{ env.PYTHON_MAJOR_MINOR_VERSION }}:${{ env.IMAGE_TAG }}
-        run: breeze ci-image pull --tag-as-latest
-=======
       - name: "Prepare breeze & image: ${{needs.build-info.outputs.default-python-version}}"
         uses: ./.github/actions/prepare_breeze_and_image
->>>>>>> d9cd89e8
       - name: "Static checks"
         run: breeze static-checks --all-files --show-diff-on-failure --color always
         env:
@@ -701,11 +682,7 @@
     if: needs.build-info.outputs.docs-build == 'true'
     env:
       RUNS_ON: "${{needs.build-info.outputs.runs-on}}"
-<<<<<<< HEAD
-      PYTHON_MAJOR_MINOR_VERSION: ${{ needs.build-info.outputs.default-python-version }}
-=======
       PYTHON_MAJOR_MINOR_VERSION: "${{needs.build-info.outputs.default-python-version}}"
->>>>>>> d9cd89e8
     steps:
       - name: Cleanup repo
         run: docker run -v "${GITHUB_WORKSPACE}:/workspace" -u 0:0 bash -c "rm -rf /workspace/*"
@@ -714,15 +691,8 @@
         with:
           persist-credentials: false
           submodules: recursive
-<<<<<<< HEAD
-      - name: "Install Breeze"
-        uses: ./.github/actions/breeze
-      - name: Pull CI image ${{ env.PYTHON_MAJOR_MINOR_VERSION }}:${{ env.IMAGE_TAG }}
-        run: breeze ci-image pull --tag-as-latest
-=======
       - name: "Prepare breeze & image: ${{needs.build-info.outputs.default-python-version}}"
         uses: ./.github/actions/prepare_breeze_and_image
->>>>>>> d9cd89e8
       - uses: actions/cache@v3
         id: cache-doc-inventories
         with:
@@ -758,11 +728,7 @@
     needs: [build-info, wait-for-ci-images]
     env:
       RUNS_ON: "${{needs.build-info.outputs.runs-on}}"
-<<<<<<< HEAD
-      PYTHON_MAJOR_MINOR_VERSION: ${{ needs.build-info.outputs.default-python-version }}
-=======
       PYTHON_MAJOR_MINOR_VERSION: "${{needs.build-info.outputs.default-python-version}}"
->>>>>>> d9cd89e8
     if: needs.build-info.outputs.image-build == 'true' && needs.build-info.outputs.default-branch == 'main'
     steps:
       - name: Cleanup repo
@@ -772,16 +738,8 @@
         with:
           persist-credentials: false
         if: needs.build-info.outputs.default-branch == 'main'
-<<<<<<< HEAD
-      - name: "Install Breeze"
-        uses: ./.github/actions/breeze
-      - name: >
-          Pull CI image ${{ env.PYTHON_MAJOR_MINOR_VERSION }}:${{ env.IMAGE_TAG }}
-        run: breeze ci-image pull --tag-as-latest
-=======
       - name: "Prepare breeze & image: ${{needs.build-info.outputs.default-python-version}}"
         uses: ./.github/actions/prepare_breeze_and_image
->>>>>>> d9cd89e8
       - name: "Cleanup dist files"
         run: rm -fv ./dist/*
       - name: "Prepare provider documentation"
@@ -831,11 +789,7 @@
     needs: [build-info, wait-for-ci-images]
     env:
       RUNS_ON: "${{needs.build-info.outputs.runs-on}}"
-<<<<<<< HEAD
-      PYTHON_MAJOR_MINOR_VERSION: ${{ needs.build-info.outputs.default-python-version }}
-=======
       PYTHON_MAJOR_MINOR_VERSION: "${{needs.build-info.outputs.default-python-version}}"
->>>>>>> d9cd89e8
     if: >
       needs.build-info.outputs.image-build == 'true' &&
       needs.build-info.outputs.default-branch == 'main' &&
@@ -847,16 +801,8 @@
         uses: actions/checkout@v3
         with:
           persist-credentials: false
-<<<<<<< HEAD
-      - name: "Install Breeze"
-        uses: ./.github/actions/breeze
-      - name: >
-          Pull CI image ${{ env.PYTHON_MAJOR_MINOR_VERSION }}:${{ env.IMAGE_TAG }}
-        run: breeze ci-image pull --tag-as-latest
-=======
       - name: "Prepare breeze & image: ${{needs.build-info.outputs.default-python-version}}"
         uses: ./.github/actions/prepare_breeze_and_image
->>>>>>> d9cd89e8
       - name: "Cleanup dist files"
         run: rm -fv ./dist/*
       - name: "Prepare provider packages: sdist"
@@ -907,13 +853,8 @@
         uses: actions/checkout@v3
         with:
           persist-credentials: false
-<<<<<<< HEAD
-      - name: "Prepare Tests"
-        uses: ./.github/actions/prepare_tests
-=======
       - name: "Prepare breeze & image: ${{needs.build-info.outputs.default-python-version}}"
         uses: ./.github/actions/prepare_breeze_and_image
->>>>>>> d9cd89e8
       - name: "Helm Unit Tests"
         run: breeze testing helm-tests
       - name: "Post Helm Tests"
@@ -953,13 +894,8 @@
         uses: actions/checkout@v3
         with:
           persist-credentials: false
-<<<<<<< HEAD
-      - name: "Prepare Tests: ${{matrix.python-version}}:${{needs.build-info.outputs.test-types}}"
-        uses: ./.github/actions/prepare_tests
-=======
       - name: "Prepare breeze & image: ${{matrix.python-version}}"
         uses: ./.github/actions/prepare_breeze_and_image
->>>>>>> d9cd89e8
       - name: "Migration Tests: ${{matrix.python-version}}:${{needs.build-info.outputs.test-types}}"
         uses: ./.github/actions/migration_tests
       - name: "Tests: ${{matrix.python-version}}:${{needs.build-info.outputs.test-types}}"
@@ -999,13 +935,8 @@
         uses: actions/checkout@v3
         with:
           persist-credentials: false
-<<<<<<< HEAD
-      - name: "Prepare Tests: ${{matrix.python-version}}:${{needs.build-info.outputs.test-types}}"
-        uses: ./.github/actions/prepare_tests
-=======
       - name: "Prepare breeze & image: ${{matrix.python-version}}"
         uses: ./.github/actions/prepare_breeze_and_image
->>>>>>> d9cd89e8
       - name: "Migration Tests: ${{matrix.python-version}}:${{needs.build-info.outputs.test-types}}"
         uses: ./.github/actions/migration_tests
       - name: "Tests: ${{matrix.python-version}}:${{needs.build-info.outputs.test-types}}"
@@ -1046,13 +977,8 @@
         uses: actions/checkout@v3
         with:
           persist-credentials: false
-<<<<<<< HEAD
-      - name: "Prepare Tests: ${{matrix.python-version}}:${{needs.build-info.outputs.test-types}}"
-        uses: ./.github/actions/prepare_tests
-=======
       - name: "Prepare breeze * image: ${{matrix.python-version}}"
         uses: ./.github/actions/prepare_breeze_and_image
->>>>>>> d9cd89e8
       - name: "Migration Tests: ${{matrix.python-version}}:${{needs.build-info.outputs.test-types}}"
         uses: ./.github/actions/migration_tests
       - name: "Tests: ${{matrix.python-version}}:${{needs.build-info.outputs.test-types}}"
@@ -1091,13 +1017,8 @@
         uses: actions/checkout@v3
         with:
           persist-credentials: false
-<<<<<<< HEAD
-      - name: "Prepare Tests: ${{matrix.python-version}}:${{needs.build-info.outputs.test-types}}"
-        uses: ./.github/actions/prepare_tests
-=======
       - name: "Prepare breeze & image: ${{matrix.python-version}}"
         uses: ./.github/actions/prepare_breeze_and_image
->>>>>>> d9cd89e8
       - name: "Migration Tests: ${{matrix.python-version}}:${{needs.build-info.outputs.test-types}}"
         uses: ./.github/actions/migration_tests
       - name: "Tests: ${{matrix.python-version}}:${{needs.build-info.outputs.test-types}}"
@@ -1130,13 +1051,8 @@
         uses: actions/checkout@v3
         with:
           persist-credentials: false
-<<<<<<< HEAD
-      - name: "Prepare Tests: ${{matrix.python-version}}:${{needs.build-info.outputs.test-types}}"
-        uses: ./.github/actions/prepare_tests
-=======
       - name: "Prepare breeze & image: ${{matrix.python-version}}"
         uses: ./.github/actions/prepare_breeze_and_image
->>>>>>> d9cd89e8
       - name: "Migration Tests: ${{matrix.python-version}}:${{needs.build-info.outputs.test-types}}"
         uses: ./.github/actions/migration_tests
       - name: "Tests: ${{matrix.python-version}}:${{needs.build-info.outputs.test-types}}"
@@ -1397,23 +1313,11 @@
         uses: actions/checkout@v3
         with:
           persist-credentials: false
-<<<<<<< HEAD
-      - name: "Install Breeze"
-        uses: ./.github/actions/breeze
-      - name: >
-          Pull CI image ${{ needs.build-info.outputs.default-python-version }} for PROD build
-          ${{ env.PYTHON_MAJOR_MINOR_VERSION }}:${{ env.IMAGE_TAG }}"
-        run: breeze ci-image pull --tag-as-latest
-        env:
-          # Always use default Python version of CI image for preparing packages
-          PYTHON_MAJOR_MINOR_VERSION: ${{ needs.build-info.outputs.default-python-version }}
-=======
       - name: "Prepare breeze & image: ${{needs.build-info.outputs.default-python-version}}"
         uses: ./.github/actions/prepare_breeze_and_image
         env:
           # Always use default Python version of CI image for preparing packages
           PYTHON_MAJOR_MINOR_VERSION: "${{needs.build-info.outputs.default-python-version}}"
->>>>>>> d9cd89e8
       - name: "Cleanup dist and context file"
         run: rm -fv ./dist/* ./docker-context-files/*
       - name: "Prepare airflow package for PROD build"
