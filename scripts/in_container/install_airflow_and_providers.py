--- conflicted
+++ resolved
@@ -28,10 +28,6 @@
 
 AIRFLOW_SOURCE_DIR = Path(__file__).resolve().parents[1]
 DIST_FOLDER = Path("/dist")
-
-# Make sure to add breeze to PYTHONPATH to be able to import breeze's code
-sys.path.insert(0, str(AIRFLOW_SOURCE_DIR / "dev" / "breeze" / "src"))
-from airflow_breeze.branch_defaults import DEFAULT_AIRFLOW_CONSTRAINTS_BRANCH  # noqa E402
 
 
 def get_provider_name(package_name: str) -> str:
@@ -339,12 +335,7 @@
 )
 @click.option(
     "--default-constraints-branch",
-<<<<<<< HEAD
-    default=DEFAULT_AIRFLOW_CONSTRAINTS_BRANCH,
-    show_default=True,
-=======
     required=True,
->>>>>>> 03925b49
     envvar="DEFAULT_CONSTRAINTS_BRANCH",
     help="Default constraints branch to use",
 )
