--- conflicted
+++ resolved
@@ -32,13 +32,6 @@
 
 AIRFLOW_SOURCE_DIR = Path(__file__).resolve().parents[2]
 
-<<<<<<< HEAD
-# Make sure to add breeze to PYTHONPATH to be able to import breeze's code
-sys.path.insert(0, str(AIRFLOW_SOURCE_DIR / "dev" / "breeze" / "src"))
-from airflow_breeze.branch_defaults import DEFAULT_AIRFLOW_CONSTRAINTS_BRANCH  # noqa E402
-
-=======
->>>>>>> 03925b49
 DEFAULT_BRANCH = os.environ.get("DEFAULT_BRANCH", "main")
 PYTHON_VERSION = os.environ.get("PYTHON_MAJOR_MINOR_VERSION", "3.8")
 GENERATED_PROVIDER_DEPENDENCIES_FILE = AIRFLOW_SOURCE_DIR / "generated" / "provider_dependencies.json"
@@ -404,12 +397,7 @@
 )
 @click.option(
     "--default-constraints-branch",
-<<<<<<< HEAD
-    default=DEFAULT_AIRFLOW_CONSTRAINTS_BRANCH,
-    show_default=True,
-=======
     required=True,
->>>>>>> 03925b49
     envvar="DEFAULT_CONSTRAINTS_BRANCH",
     help="Branch to get constraints from",
 )
